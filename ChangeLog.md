## Unreleased changes

Major changes:

* On Windows, we now use a full MSYS2 installation in place of the previous PortableGit. This gives you access to the pacman package manager for more easily installing libraries.

Other enhancements:

* Adapt to upcoming Cabal installed package identifier format change [#851](https://github.com/commercialhaskell/stack/issues/851)
* `stack setup` takes a `--stack-setup-yaml` argument

Bug fixes:

## 0.1.4.0

Major changes:

* You now have more control over how GHC versions are matched, e.g. "use exactly this version," "use the specified minor version, but allow patches," or "use the given minor version or any later minor in the given major release." The default has switched from allowing newer later minor versions to a specific minor version allowing patches. For more information, see [#736](https://github.com/commercialhaskell/stack/issues/736) and [#784](https://github.com/commercialhaskell/stack/pull/784).
* Support added for compiling with GHCJS
* stack can now reuse prebuilt binaries between snapshots. That means that, if you build package foo in LTS-3.1, that binary version can be reused in LTS-3.2, assuming it uses the same dependencies and flags. [#878](https://github.com/commercialhaskell/stack/issues/878)

Other enhancements:

* Added the `--docker-env` argument, to set environment variables in Docker container.
* Set locale environment variables to UTF-8 encoding for builds to avoid "commitBuffer: invalid argument" errors from GHC [#793](https://github.com/commercialhaskell/stack/issues/793)
* Enable translitation for encoding on stdout and stderr [#824](https://github.com/commercialhaskell/stack/issues/824)
* By default, `stack upgrade` automatically installs GHC as necessary [#797](https://github.com/commercialhaskell/stack/issues/797)
* Added the `ghc-options` field to stack.yaml [#796](https://github.com/commercialhaskell/stack/issues/796)
* Added the `extra-path` field to stack.yaml
* Code page changes on Windows only apply to the build command (and its synonyms), and can be controlled via a command line flag (still defaults to on) [#757](https://github.com/commercialhaskell/stack/issues/757)
* Implicitly add packages to extra-deps when a flag for them is set [#807](https://github.com/commercialhaskell/stack/issues/807)
* Use a precompiled Setup.hs for simple build types [#801](https://github.com/commercialhaskell/stack/issues/801)
* Set --enable-tests and --enable-benchmarks optimistically [#805](https://github.com/commercialhaskell/stack/issues/805)
* `--only-configure` option added [#820](https://github.com/commercialhaskell/stack/issues/820)
* Check for duplicate local package names
* Stop nagging people that call `stack test` [#845](https://github.com/commercialhaskell/stack/issues/845)
* `--file-watch` will ignore files that are in your VCS boring/ignore files [#703](https://github.com/commercialhaskell/stack/issues/703)
* Add `--numeric-version` option

Bug fixes:

* `stack init --solver` fails if `GHC_PACKAGE_PATH` is present [#860](https://github.com/commercialhaskell/stack/issues/860)
* `stack solver` and `stack init --solver` check for test suite and benchmark dependencies [#862](https://github.com/commercialhaskell/stack/issues/862)
* More intelligent logic for setting UTF-8 locale environment variables [#856](https://github.com/commercialhaskell/stack/issues/856)
* Create missing directories for `stack sdist`
* Don't ignore .cabal files with extra periods [#895](https://github.com/commercialhaskell/stack/issues/895)
* Deprecate unused `--optimizations` flag
<<<<<<< HEAD
* Hacky workaround for optparse-applicative issue with `stack exec --help` [#806](https://github.com/commercialhaskell/stack/issues/806)
=======
* Truncated output on slow terminals [#413](https://github.com/commercialhaskell/stack/issues/413)
>>>>>>> 1c2db324

## 0.1.3.1

Bug fixes:

* Ignore disabled executables [#763](https://github.com/commercialhaskell/stack/issues/763)

## 0.1.3.0

Major changes:

* Detect when a module is compiled but not listed in the cabal file ([#32](https://github.com/commercialhaskell/stack/issues/32))
    * A warning is displayed for any modules that should be added to `other-modules` in the .cabal file
    * These modules are taken into account when determining whether a package needs to be built
* Respect TemplateHaskell addDependentFile dependency changes ([#105](https://github.com/commercialhaskell/stack/issues/105))
    * TH dependent files are taken into account when determining whether a package needs to be built.
* Overhauled target parsing, added `--test` and `--bench` options [#651](https://github.com/commercialhaskell/stack/issues/651)
    * For details, see [Build commands Wiki page](https://github.com/commercialhaskell/stack/wiki/Build-command)

Other enhancements:

* Set the `HASKELL_DIST_DIR` environment variable [#524](https://github.com/commercialhaskell/stack/pull/524)
* Track build status of tests and benchmarks [#525](https://github.com/commercialhaskell/stack/issues/525)
* `--no-run-tests` [#517](https://github.com/commercialhaskell/stack/pull/517)
* Targets outside of root dir don't build [#366](https://github.com/commercialhaskell/stack/issues/366)
* Upper limit on number of flag combinations to test [#543](https://github.com/commercialhaskell/stack/issues/543)
* Fuzzy matching support to give better error messages for close version numbers [#504](https://github.com/commercialhaskell/stack/issues/504)
* `--local-bin-path` global option. Use to change where binaries get placed on a `--copy-bins` [#342](https://github.com/commercialhaskell/stack/issues/342)
* Custom snapshots [#111](https://github.com/commercialhaskell/stack/issues/111)
* --force-dirty flag: Force treating all local packages as having dirty files (useful for cases where stack can't detect a file change)
* GHC error messages: display file paths as absolute instead of relative for better editor integration
* Add the `--copy-bins` option [#569](https://github.com/commercialhaskell/stack/issues/569)
* Give warnings on unexpected config keys [#48](https://github.com/commercialhaskell/stack/issues/48)
* Remove Docker `pass-host` option
* Don't require cabal-install to upload [#313](https://github.com/commercialhaskell/stack/issues/313)
* Generate indexes for all deps and all installed snapshot packages [#143](https://github.com/commercialhaskell/stack/issues/143)
* Provide `--resolver global` option [#645](https://github.com/commercialhaskell/stack/issues/645)
    * Also supports `--resolver nightly`, `--resolver lts`, and `--resolver lts-X`
* Make `stack build --flag` error when flag or package is unknown [#617](https://github.com/commercialhaskell/stack/issues/617)
* Preserve file permissions when unpacking sources [#666](https://github.com/commercialhaskell/stack/pull/666)
* `stack build` etc work outside of a project
* `list-dependencies` command [#638](https://github.com/commercialhaskell/stack/issues/638)
* `--upgrade-cabal` option to `stack setup` [#174](https://github.com/commercialhaskell/stack/issues/174)
* `--exec` option [#651](https://github.com/commercialhaskell/stack/issues/651)
* `--only-dependencies` implemented correctly [#387](https://github.com/commercialhaskell/stack/issues/387)

Bug fixes:

* Extensions from the `other-extensions` field no longer enabled by default [#449](https://github.com/commercialhaskell/stack/issues/449)
* Fix: haddock forces rebuild of empty packages [#452](https://github.com/commercialhaskell/stack/issues/452)
* Don't copy over executables excluded by component selection [#605](https://github.com/commercialhaskell/stack/issues/605)
* Fix: stack fails on Windows with git package in stack.yaml and no git binary on path [#712](https://github.com/commercialhaskell/stack/issues/712)
* Fixed GHCi issue: Specifying explicit package versions (#678)
* Fixed GHCi issue: Specifying -odir and -hidir as .stack-work/odir (#529)
* Fixed GHCi issue: Specifying A instead of A.ext for modules (#498)

## 0.1.2.0

* Add `--prune` flag to `stack dot` [#487](https://github.com/commercialhaskell/stack/issues/487)
* Add `--[no-]external`,`--[no-]include-base` flags to `stack dot` [#437](https://github.com/commercialhaskell/stack/issues/437)
* Add `--ignore-subdirs` flag to init command [#435](https://github.com/commercialhaskell/stack/pull/435)
* Handle attempt to use non-existing resolver [#436](https://github.com/commercialhaskell/stack/pull/436)
* Add `--force` flag to `init` command
* exec style commands accept the `--package` option (see [Reddit discussion](http://www.reddit.com/r/haskell/comments/3bd66h/stack_runghc_turtle_as_haskell_script_solution/))
* `stack upload` without arguments doesn't do anything [#439](https://github.com/commercialhaskell/stack/issues/439)
* Print latest version of packages on conflicts [#450](https://github.com/commercialhaskell/stack/issues/450)
* Flag to avoid rerunning tests that haven't changed [#451](https://github.com/commercialhaskell/stack/issues/451)
* stack can act as a script interpreter (see [Script interpreter] (https://github.com/commercialhaskell/stack/wiki/Script-interpreter) and [Reddit discussion](http://www.reddit.com/r/haskell/comments/3bd66h/stack_runghc_turtle_as_haskell_script_solution/))
* Add the __`--file-watch`__ flag to auto-rebuild on file changes [#113](https://github.com/commercialhaskell/stack/issues/113)
* Rename `stack docker exec` to `stack exec --plain`
* Add the `--skip-msys` flag [#377](https://github.com/commercialhaskell/stack/issues/377)
* `--keep-going`, turned on by default for tests and benchmarks [#478](https://github.com/commercialhaskell/stack/issues/478)
* `concurrent-tests: BOOL` [#492](https://github.com/commercialhaskell/stack/issues/492)
* Use hashes to check file dirtiness [#502](https://github.com/commercialhaskell/stack/issues/502)
* Install correct GHC build on systems with libgmp.so.3 [#465](https://github.com/commercialhaskell/stack/issues/465)
* `stack upgrade` checks version before upgrading [#447](https://github.com/commercialhaskell/stack/issues/447)

## 0.1.1.0

* Remove GHC uncompressed tar file after installation [#376](https://github.com/commercialhaskell/stack/issues/376)
* Put stackage snapshots JSON on S3 [#380](https://github.com/commercialhaskell/stack/issues/380)
* Specifying flags for multiple packages [#335](https://github.com/commercialhaskell/stack/issues/335)
* single test suite failure should show entire log [#388](https://github.com/commercialhaskell/stack/issues/388)
* valid-wanted is a confusing option name [#386](https://github.com/commercialhaskell/stack/issues/386)
* stack init in multi-package project should use local packages for dependency checking [#384](https://github.com/commercialhaskell/stack/issues/384)
* Display information on why a snapshot was rejected [#381](https://github.com/commercialhaskell/stack/issues/381)
* Give a reason for unregistering packages [#389](https://github.com/commercialhaskell/stack/issues/389)
* `stack exec` accepts the `--no-ghc-package-path` parameter
* Don't require build plan to upload [#400](https://github.com/commercialhaskell/stack/issues/400)
* Specifying test components only builds/runs those tests [#398](https://github.com/commercialhaskell/stack/issues/398)
* `STACK_EXE` environment variable
* Add the `stack dot` command
* `stack upgrade` added [#237](https://github.com/commercialhaskell/stack/issues/237)
* `--stack-yaml` command line flag [#378](https://github.com/commercialhaskell/stack/issues/378)
* `--skip-ghc-check` command line flag [#423](https://github.com/commercialhaskell/stack/issues/423)

Bug fixes:

* Haddock links to global packages no longer broken on Windows [#375](https://github.com/commercialhaskell/stack/issues/375)
* Make flags case-insensitive [#397](https://github.com/commercialhaskell/stack/issues/397)
* Mark packages uninstalled before rebuilding [#365](https://github.com/commercialhaskell/stack/issues/365)

## 0.1.0.0

* Fall back to cabal dependency solver when a snapshot can't be found
* Basic implementation of `stack new` [#137](https://github.com/commercialhaskell/stack/issues/137)
* `stack solver` command [#364](https://github.com/commercialhaskell/stack/issues/364)
* `stack path` command [#95](https://github.com/commercialhaskell/stack/issues/95)
* Haddocks [#143](https://github.com/commercialhaskell/stack/issues/143):
    * Build for dependencies
    * Use relative links
    * Generate module contents and index for all packages in project

## 0.0.3

* `--prefetch` [#297](https://github.com/commercialhaskell/stack/issues/297)
* `upload` command ported from stackage-upload [#225](https://github.com/commercialhaskell/stack/issues/225)
* `--only-snapshot` [#310](https://github.com/commercialhaskell/stack/issues/310)
* `--resolver` [#224](https://github.com/commercialhaskell/stack/issues/224)
* `stack init` [#253](https://github.com/commercialhaskell/stack/issues/253)
* `--extra-include-dirs` and `--extra-lib-dirs` [#333](https://github.com/commercialhaskell/stack/issues/333)
* Specify intra-package target [#201](https://github.com/commercialhaskell/stack/issues/201)

## 0.0.2

* Fix some Windows specific bugs [#216](https://github.com/commercialhaskell/stack/issues/216)
* Improve output for package index updates [#227](https://github.com/commercialhaskell/stack/issues/227)
* Automatically update indices as necessary [#227](https://github.com/commercialhaskell/stack/issues/227)
* --verbose flag [#217](https://github.com/commercialhaskell/stack/issues/217)
* Remove packages (HTTPS and Git) [#199](https://github.com/commercialhaskell/stack/issues/199)
* Config values for system-ghc and install-ghc
* Merge `stack deps` functionality into `stack build`
* `install` command [#153](https://github.com/commercialhaskell/stack/issues/153) and [#272](https://github.com/commercialhaskell/stack/issues/272)
* overriding architecture value (useful to force 64-bit GHC on Windows, for example)
* Overhauled test running (allows cycles, avoids unnecessary recompilation, etc)

## 0.0.1

* First public release, beta quality<|MERGE_RESOLUTION|>--- conflicted
+++ resolved
@@ -10,6 +10,8 @@
 * `stack setup` takes a `--stack-setup-yaml` argument
 
 Bug fixes:
+
+* Hacky workaround for optparse-applicative issue with `stack exec --help` [#806](https://github.com/commercialhaskell/stack/issues/806)
 
 ## 0.1.4.0
 
@@ -45,11 +47,7 @@
 * Create missing directories for `stack sdist`
 * Don't ignore .cabal files with extra periods [#895](https://github.com/commercialhaskell/stack/issues/895)
 * Deprecate unused `--optimizations` flag
-<<<<<<< HEAD
-* Hacky workaround for optparse-applicative issue with `stack exec --help` [#806](https://github.com/commercialhaskell/stack/issues/806)
-=======
 * Truncated output on slow terminals [#413](https://github.com/commercialhaskell/stack/issues/413)
->>>>>>> 1c2db324
 
 ## 0.1.3.1
 
